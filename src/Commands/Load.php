<?php

namespace Spatie\DbSnapshots\Commands;

use Illuminate\Console\Command;
use Illuminate\Console\ConfirmableTrait;
use Spatie\DbSnapshots\Commands\Concerns\AsksForSnapshotName;
use Spatie\DbSnapshots\SnapshotRepository;

class Load extends Command
{
    use AsksForSnapshotName;
    use ConfirmableTrait;

<<<<<<< HEAD
    protected $signature = 'snapshot:load {name?} {--connection=} {--force} {--stream} --disk';
=======
    protected $signature = 'snapshot:load {name?} {--connection=} {--force} --disk {--latest}';
>>>>>>> 46008d10

    protected $description = 'Load up a snapshot.';

    public function handle()
    {
        $snapShots = app(SnapshotRepository::class)->getAll();

        if ($snapShots->isEmpty()) {
            $this->warn('No snapshots found. Run `snapshot:create` first to create snapshots.');

            return;
        }

        if (! $this->confirmToProceed()) {
            return;
        }

        $useLatestSnapshot = $this->option('latest') ?: false;

        $name = $useLatestSnapshot
            ? $snapShots->last()->name
            : ($this->argument('name') ?: $this->askForSnapshotName());

        $snapshot = app(SnapshotRepository::class)->findByName($name);

        if (! $snapshot) {
            $this->warn("Snapshot `{$name}` does not exist!");

            return;
        }

        if ($this->option('stream')) {
            $snapshot->useStream();
        }

        $snapshot->load($this->option('connection'));

        $this->info("Snapshot `{$name}` loaded!");
    }
}<|MERGE_RESOLUTION|>--- conflicted
+++ resolved
@@ -12,11 +12,7 @@
     use AsksForSnapshotName;
     use ConfirmableTrait;
 
-<<<<<<< HEAD
-    protected $signature = 'snapshot:load {name?} {--connection=} {--force} {--stream} --disk';
-=======
-    protected $signature = 'snapshot:load {name?} {--connection=} {--force} --disk {--latest}';
->>>>>>> 46008d10
+    protected $signature = 'snapshot:load {name?} {--connection=} {--force} {--stream} --disk {--latest}';
 
     protected $description = 'Load up a snapshot.';
 
